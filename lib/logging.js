/*
 * Copyright (c) 2014 Adobe Systems Incorporated. All rights reserved.
 *  
 * Permission is hereby granted, free of charge, to any person obtaining a
 * copy of this software and associated documentation files (the "Software"), 
 * to deal in the Software without restriction, including without limitation 
 * the rights to use, copy, modify, merge, publish, distribute, sublicense, 
 * and/or sell copies of the Software, and to permit persons to whom the 
 * Software is furnished to do so, subject to the following conditions:
 *  
 * The above copyright notice and this permission notice shall be included in
 * all copies or substantial portions of the Software.
 *  
 * THE SOFTWARE IS PROVIDED "AS IS", WITHOUT WARRANTY OF ANY KIND, EXPRESS OR
 * IMPLIED, INCLUDING BUT NOT LIMITED TO THE WARRANTIES OF MERCHANTABILITY, 
 * FITNESS FOR A PARTICULAR PURPOSE AND NONINFRINGEMENT. IN NO EVENT SHALL THE
 * AUTHORS OR COPYRIGHT HOLDERS BE LIABLE FOR ANY CLAIM, DAMAGES OR OTHER 
 * LIABILITY, WHETHER IN AN ACTION OF CONTRACT, TORT OR OTHERWISE, ARISING 
 * FROM, OUT OF OR IN CONNECTION WITH THE SOFTWARE OR THE USE OR OTHER 
 * DEALINGS IN THE SOFTWARE.
 * 
 */

(function () {
    "use strict";

    var util = require("util"),
        stream = require("stream"),
        EventEmitter = require("events").EventEmitter;

    Object.defineProperties(exports, {
        "LOG_LEVEL_NONE" : {
            value : 1,
            writable : false,
            enumerable : true
        },
        "LOG_LEVEL_ERROR" : {
            value : 2,
            writable : false,
            enumerable : true
        },
        "LOG_LEVEL_WARNING" : {
            value : 3,
            writable : false,
            enumerable : true
        },
        "LOG_LEVEL_INFO" : {
            value : 4,
            writable : false,
            enumerable : true
        },
        "LOG_LEVEL_DEBUG" : {
            value : 5,
            writable : false,
            enumerable : true
        }
    });


    /**
     * LoggerManager objects are EventEmitters that emit two events: "message" and "end"
     * 
     * "message" events have a single object as their data. That object has the following properties:
     *   source -- the ID of the plugin (or "core") from which the log event originated.
     *   level -- an integer corresponding to the log level constants defined on this module,
     *   time -- a Date object representing the time of the log event,
     *   callLocation -- an object containing "long" and "short" properties that contains long and short string
     *     representations of the location in the source where the log event was generated
     *   message -- the actual log message, possibly containing formatting caracters (e.g. "%d") for a
     *     string formatting function to use (he Logger itself doesn't do any string formatting).
     *   args -- an array of optional args, possibly used by a string format function
     *
     * "end" events do not have any data. An "end" event will be emitted at most once, in response
     *   to a call to Logger.prototype.end. No "message" events will be emitted after an "end" event.
     *
     * Log level can be set by assigning an int (corresponding to the log level constants defined in
     * this module) to the property "level".
     *
     * Log entries are initiated through Logger objects, which can be created by calling the
     * "createLogger" method on a LoggerManager object. Then, users can call the
     * Logger.prototype.error/warn/info/debug/warning/log functions, which are variadic. The first
     * argument is the log message, and any additional arguments are passed along in the "args" array.
     */
    function LoggerManager(level) {
        if (!(this instanceof LoggerManager)) {
            return new LoggerManager(level);
        }

        EventEmitter.call(this);

        // set the internal level variable to default
        var _logLevel = exports.LOG_LEVEL_WARNING;

        // define getter/setter for log level
        Object.defineProperty(this, "level", {
            enumerable: true,
            get: function () {
                return _logLevel;
            },
            set: function (val) {
                var newLevel = parseInt(val, 10); // coerce to int
                if (newLevel >= exports.LOG_LEVEL_NONE && newLevel <= exports.LOG_LEVEL_DEBUG) {
                    _logLevel = newLevel;
                }
            }
        });

        // use setter to (possibly) set the log level to caller's value
        this.level = level;

        var _ended = false;
        Object.defineProperty(this, "ended", {
            enumerable: true,
            get: function () {
                return _ended;
            }
        });
        this.end = function () {
            if (!_ended) {
                _ended = true;
                this.emit("end");
            }
        };
    }

    util.inherits(LoggerManager, EventEmitter);

    /**
     * Creates a new Logger object. All events coming from the returned Logger object
     * will have a source as specified in the "source" parameter. All log events
     * created by the returned Logger will be emitted by this LoggerManager.
     */
    LoggerManager.prototype.createLogger = function (source) {
        return new Logger(this, source);
    };

    function makeLogMethod(level, stackEntry) {
        return function () { // (message, arg1, ...)
            var message = arguments[0] || "",
                args = Array.prototype.slice.call(arguments, 1),
                callLocation = null,
                time = null,
                entry = stackEntry === undefined ? 1 : stackEntry;

            if (!this.manager.ended &&
                this.manager.level >= level &&
                EventEmitter.listenerCount(this.manager, "message") > 0) {
                
                callLocation = getCallLocationFromStackString((new Error()).stack, entry);
                time = new Date();

                this.manager.emit("message", {
                    source : this.source,
                    level : level,
                    time : time,
                    callLocation : callLocation,
                    message : message,
                    args : args
                });
            }
        };
    }
    
    function makeTimerStartMethod() {
        return function (timerName) {
            if (!timerName) {
                return;
            }
<<<<<<< HEAD
            if (!this._timerData) {
                this._timerData = {};
            }
=======
>>>>>>> 3b567a0e
            var startDate = new Date();
            this._timerData[timerName] = startDate;
            
            this._timeLog(timerName + ": timer started");
        };
    }
    
    function makeTimerEndMethod() {
        return function (timerName) {
<<<<<<< HEAD
            if (!timerName || !this._timerData || !this._timerData[timerName]) {
=======
            if (!timerName || !this._timerData[timerName]) {
>>>>>>> 3b567a0e
                return;
            }
            var startDate = this._timerData[timerName],
                endDate = new Date(),
                duration = endDate.getTime() - startDate.getTime();
            this._timeLog(timerName + ": " + duration + "ms");
<<<<<<< HEAD
=======
            this._timerData[timerName] = null;
>>>>>>> 3b567a0e
        };
    }

    /**
     * Logger objects are used to create log events. The constructor for Logger objects is
     * private (not accessible outside this module). Instead, they are created through the
     * LoggerManager.prototype.createLogger method.
     */
    function Logger(manager, source) {
        Object.defineProperties(this, {
            "manager" : {
                value : manager,
                writable : false,
                enumerable : true
            },
            "source" : {
                value : source,
                writable : false,
                enumerable : true
            },
            "_timerData" : {
                value : {},
                writable : false,
                enumerable : false
            }
        });
    }

    /**
     * Variadic logging methods. The first argument is the log message, and any additional
     * arguments are passed along in the "args" array in the log event.
     */
    Logger.prototype.debug    = makeLogMethod(exports.LOG_LEVEL_DEBUG);
    Logger.prototype.info     = makeLogMethod(exports.LOG_LEVEL_INFO);
    Logger.prototype.warn     = makeLogMethod(exports.LOG_LEVEL_WARNING);
    Logger.prototype.error    = makeLogMethod(exports.LOG_LEVEL_ERROR);
    Logger.prototype.warning  = Logger.prototype.warn;
    Logger.prototype.log      = Logger.prototype.info;
    Logger.prototype.time     = makeTimerStartMethod();
    Logger.prototype.timeEnd  = makeTimerEndMethod();
    Logger.prototype._timeLog = makeLogMethod(exports.LOG_LEVEL_INFO, 2);


    function levelToString(level) {
        switch (level) {
        case exports.LOG_LEVEL_ERROR:
            return "error";
        case exports.LOG_LEVEL_WARNING:
            return "warning";
        case exports.LOG_LEVEL_INFO:
            return "info";
        case exports.LOG_LEVEL_DEBUG:
            return "debug";
        default:
            return "";
        }
    }

    function dateToMilliTimeString(date) {
        function padString(s, places) {
            var i = places - s.length;
            while (i > 0) {
                s = "0" + s;
                i--;
            }
            return s;
        }

        return util.format("%s:%s:%s.%s",
            padString(String(date.getHours()), 2),
            padString(String(date.getMinutes()), 2),
            padString(String(date.getSeconds()), 2),
            padString(String(date.getMilliseconds()), 3)
        );
    }

    function getCallLocationFromStackString(stackString, entry) {
        // A stack string looks like this:
        //
        // Error
        //     at repl:1:15
        //     at REPLServer.self.eval (repl.js:110:21)
        //     at Interface.<anonymous> (repl.js:239:12)
        //     at Interface.EventEmitter.emit (events.js:95:17)
        //     at Interface._onLine (readline.js:202:10)

        var longLocation = "",
            shortLocation = "",
            line = stackString.split("\n")[entry + 1];

        if (line) {
            var i = line.indexOf("at ");
            if (i >= 0) { // have an actual location
                longLocation = line.substr(i + 3); // "at " is 3 chars long
                // longLocation will look like one of the following:
                //
                //   "repl:1:6"
                // or
                //   "EventEmitter.error (/some/place/on/disk/this.js:153:13)"
                //
                // If there is something in parens, we want the stuff after the last / (or if there isn't
                // a slash, then just everything in the parens). If there are no parens, we just want
                // the whole thing

                shortLocation = longLocation;

                var parenLocation = shortLocation.indexOf("(");

                if (parenLocation >= 0) {
                    shortLocation = shortLocation.substr(parenLocation + 1, shortLocation.length - parenLocation - 2);
                }

                var slashLocation = shortLocation.lastIndexOf("/");

                if (slashLocation >= 0) {
                    shortLocation = shortLocation.substr(slashLocation + 1);
                }
            }
        }

        return {long: longLocation, short: shortLocation};

    }

    /**
     * StreamFormatter objects are Readable streams. They output a string represntation
     * of the log events generated by the "logger" variable.
     *
     * The "options" argument is passed directly to the stream.Readable constructor.
     * No configuration of the log format is supported at this time.
     */
    function StreamFormatter(loggerManager, options) {
        if (!(this instanceof StreamFormatter)) {
            return new StreamFormatter(loggerManager, options);
        }

        stream.Readable.call(this, options);
        this._buffer = [];
        this._pushable = false;
        this._ended = false;
        loggerManager.on("message", this._handleMessage.bind(this));
        loggerManager.on("end", function () { this._handleMessage("END"); }.bind(this));
    }
    util.inherits(StreamFormatter, stream.Readable);

    StreamFormatter.prototype._doRead = function () {
        var entry = null,
            entryString = null,
            messageArgs = [];

        while (this._pushable && this._buffer.length > 0) {
            entry = this._buffer.shift();
            if (entry === "END") {
                this.push(null); // EOF
                this._pushable = false;
                this._ended = true;
            } else {
                entryString = util.format("[%s:%s %s %s] ",
                    levelToString(entry.level),
                    entry.source,
                    dateToMilliTimeString(entry.time),
                    entry.callLocation.short
                );

                messageArgs = entry.args.concat(); // copy args array
                messageArgs.unshift(entry.message); // add format string to beginning
                entryString += util.format.apply(null, messageArgs);

                entryString += "\n";

                this._pushable = this.push(entryString);
            }
        }
    };

    StreamFormatter.prototype._handleMessage = function (entry) {
        if (!this._ended) {
            this._buffer.push(entry);
            this._doRead();
        }
    };

    StreamFormatter.prototype._read = function () { // (size)
        this._pushable = true;
        this._doRead();
    };

    exports.LoggerManager = LoggerManager;
    exports.createLoggerManager = function (level) { return new LoggerManager(level); };

    exports.levelToString = levelToString;
    exports.dateToMilliTimeString = dateToMilliTimeString;

    exports.StreamFormatter = StreamFormatter;
    exports.createStreamFormatter = function (loggerManager, options) {
        return new StreamFormatter(loggerManager, options);
    };

}());<|MERGE_RESOLUTION|>--- conflicted
+++ resolved
@@ -166,12 +166,6 @@
             if (!timerName) {
                 return;
             }
-<<<<<<< HEAD
-            if (!this._timerData) {
-                this._timerData = {};
-            }
-=======
->>>>>>> 3b567a0e
             var startDate = new Date();
             this._timerData[timerName] = startDate;
             
@@ -181,21 +175,14 @@
     
     function makeTimerEndMethod() {
         return function (timerName) {
-<<<<<<< HEAD
-            if (!timerName || !this._timerData || !this._timerData[timerName]) {
-=======
             if (!timerName || !this._timerData[timerName]) {
->>>>>>> 3b567a0e
                 return;
             }
             var startDate = this._timerData[timerName],
                 endDate = new Date(),
                 duration = endDate.getTime() - startDate.getTime();
             this._timeLog(timerName + ": " + duration + "ms");
-<<<<<<< HEAD
-=======
             this._timerData[timerName] = null;
->>>>>>> 3b567a0e
         };
     }
 
